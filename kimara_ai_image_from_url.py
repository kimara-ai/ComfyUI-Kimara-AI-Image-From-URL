--- conflicted
+++ resolved
@@ -17,11 +17,8 @@
             "required": {
                 "url": ("STRING", {"multiline": False, "default": "", "lazy": False}),
                 "megapixels": ("FLOAT", {"default": 1, "min": 0, "max": 20, "step": 0.1}),
-<<<<<<< HEAD
-                "timeout": ("INT", {"default": 10, "min": 1, "max": 60, "step": 1})
-=======
+                "timeout": ("INT", {"default": 10, "min": 1, "max": 60, "step": 1}),
                 "user_agent": ("STRING", {"multiline": False, "default": "ComfyUI Image Downloader/1.0", "lazy": False})
->>>>>>> 01aa4d70
             }
         }
         
@@ -30,21 +27,13 @@
     FUNCTION = "execute"
     CATEGORY = "Kimara.ai"
 
-<<<<<<< HEAD
-    def execute(self, url, megapixels, timeout):
-=======
-    def execute(self, url, megapixels, user_agent):
->>>>>>> 01aa4d70
+    def execute(self, url, megapixels, timeout, user_agent):
         self.validate_url(url)
         self.validate_timeout(timeout)
         try:
-<<<<<<< HEAD
-            with urllib.request.urlopen(url, timeout = timeout) as response:
-=======
             headers = {"User-Agent": user_agent}
             http_request = urllib.request.Request(url, headers = headers)
-            with urllib.request.urlopen(http_request, timeout=10) as response:
->>>>>>> 01aa4d70
+            with urllib.request.urlopen(http_request, timeout = timeout) as response:
                 content = response.read()
             if self.is_valid_image(content):
                 img = Image.open(BytesIO(content))
